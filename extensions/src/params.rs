use bitflags::bitflags;
use clack_common::extensions::{Extension, HostExtensionSide, PluginExtensionSide, RawExtension};
use clack_common::utils::{ClapId, Cookie};
use clap_sys::ext::params::*;
use std::ffi::CStr;

bitflags! {
    /// Flags to indicate what parameter information has changed and needs to be rescanned by the host.
    #[repr(C)]
    #[derive(Debug, Clone, Copy, PartialEq, Eq, PartialOrd, Ord, Hash)]
    pub struct ParamRescanFlags: u32 {
        /// The parameter values have changed, e.g. after loading a preset.
        /// The host will scan all the parameter values.
        /// The host will not record those changes as automation points.
        const VALUES = CLAP_PARAM_RESCAN_VALUES;

        /// The parameter's info has changed (e.g. name, module, ranges).
        const INFO = CLAP_PARAM_RESCAN_INFO;

        /// The parameter's value to text conversion has changed.
        const TEXT = CLAP_PARAM_RESCAN_TEXT;

        /// Invalidates everything the host knows about parameters.
        /// This can only be used while the plugin is deactivated.
        const ALL = CLAP_PARAM_RESCAN_ALL;
    }
}

impl ParamRescanFlags {
    /// Returns `true` if any of the given flags that are set imply that a plugin instance's restart
    /// is needed before params can be rescanned.
    #[inline]
    pub const fn requires_restart(&self) -> bool {
        self.contains(Self::ALL)
    }
}

bitflags! {
    /// Flags to indicate what references to a parameter should be cleared by the host.
    #[repr(C)]
    #[derive(Debug, Clone, Copy, PartialEq, Eq, PartialOrd, Ord, Hash)]
    pub struct ParamClearFlags: u32 {
        /// Clears all possible references to a parameter, including automation and modulation.
        const ALL = CLAP_PARAM_CLEAR_ALL;
        /// Clears all automation for a parameter.
        const AUTOMATIONS = CLAP_PARAM_CLEAR_AUTOMATIONS;
        /// Clears all modulation for a parameter.
        const MODULATIONS = CLAP_PARAM_CLEAR_MODULATIONS;
    }
}

bitflags! {
    #[repr(C)]
    #[derive(Debug, Clone, Copy, PartialEq, Eq, PartialOrd, Ord, Hash)]
    pub struct ParamInfoFlags: u32 {
        /// Automation can be recorded for this parameter.
        const IS_AUTOMATABLE = CLAP_PARAM_IS_AUTOMATABLE;

        /// This parameter supports per-channel automation.
        const IS_AUTOMATABLE_PER_CHANNEL = CLAP_PARAM_IS_AUTOMATABLE_PER_CHANNEL;

        /// This parameter supports per-key automation.
        const IS_AUTOMATABLE_PER_KEY = CLAP_PARAM_IS_AUTOMATABLE_PER_KEY;

        /// This parameter supports per-note automation.
        const IS_AUTOMATABLE_PER_NOTE_ID = CLAP_PARAM_IS_AUTOMATABLE_PER_NOTE_ID;

        /// This parameter supports per-port automation.
        const IS_AUTOMATABLE_PER_PORT = CLAP_PARAM_IS_AUTOMATABLE_PER_PORT;

        /// This parameter is used to merge the plugin and host bypass button.
        /// It implies that the parameter is stepped, with `0.0` being bypass off, and `1.0` being bypass on.
        const IS_BYPASS = CLAP_PARAM_IS_BYPASS;

        /// This parameter should not be shown to the user, because it is currently not used.
        /// It is not necessary to process automation for this parameter.
        const IS_HIDDEN = CLAP_PARAM_IS_HIDDEN;

        /// This parameter supports modulation.
        const IS_MODULATABLE = CLAP_PARAM_IS_MODULATABLE;

        /// This parameter supports per-channel modulation.
        const IS_MODULATABLE_PER_CHANNEL = CLAP_PARAM_IS_MODULATABLE_PER_CHANNEL;

        /// This parameter supports per-key modulation.
        const IS_MODULATABLE_PER_KEY = CLAP_PARAM_IS_MODULATABLE_PER_KEY;

        /// This parameter supports per-note modulation.
        const IS_MODULATABLE_PER_NOTE_ID = CLAP_PARAM_IS_MODULATABLE_PER_NOTE_ID;

        /// This parameter supports per-port modulation.
        const IS_MODULATABLE_PER_PORT = CLAP_PARAM_IS_MODULATABLE_PER_PORT;

        /// This parameter is periodic, e.g. a phase.
        const IS_PERIODIC = CLAP_PARAM_IS_PERIODIC;

        /// This parameter cannot be changed by the host.
        const IS_READONLY = CLAP_PARAM_IS_READONLY;

        /// This parameter is stepped (integer values only).
        /// If so, the double value is converted to integer using a cast (equivalent to `trunc`).
        const IS_STEPPED = CLAP_PARAM_IS_STEPPED;

        /// Any change to this parameter will affect the plugin's output and requires it to be
        /// processed via `process()` if the plugin is active.
        const REQUIRES_PROCESS = CLAP_PARAM_REQUIRES_PROCESS;
<<<<<<< HEAD
        // NOTE: From the CLAP requirements: if CLAP_PARAM_IS_ENUM is set, then CLAP_PARAM_IS_STEPPED must
        // *also* be set, so just encode them together.
        const IS_ENUM = CLAP_PARAM_IS_ENUM | CLAP_PARAM_IS_STEPPED;
=======

        /// This parameter represents an enumeration of discrete values.
        const IS_ENUM = CLAP_PARAM_IS_ENUM;
>>>>>>> ab7b71bb
    }
}

impl ParamInfoFlags {
    pub const FLAGS_REQUIRING_INFO_RESCAN: Self =
        Self::from_bits_truncate(Self::IS_PERIODIC.bits() | Self::IS_HIDDEN.bits());
    pub const FLAGS_REQUIRING_FULL_RESCAN: Self = Self::from_bits_truncate(
        Self::IS_AUTOMATABLE.bits()
            | Self::IS_AUTOMATABLE_PER_NOTE_ID.bits()
            | Self::IS_AUTOMATABLE_PER_KEY.bits()
            | Self::IS_AUTOMATABLE_PER_CHANNEL.bits()
            | Self::IS_AUTOMATABLE_PER_PORT.bits()
            | Self::IS_MODULATABLE.bits()
            | Self::IS_MODULATABLE_PER_NOTE_ID.bits()
            | Self::IS_MODULATABLE_PER_KEY.bits()
            | Self::IS_MODULATABLE_PER_CHANNEL.bits()
            | Self::IS_MODULATABLE_PER_PORT.bits()
            | Self::IS_READONLY.bits()
            | Self::IS_BYPASS.bits()
            | Self::IS_STEPPED.bits(),
    );
}

#[derive(Copy, Clone)]
#[allow(dead_code)]
pub struct PluginParams(RawExtension<PluginExtensionSide, clap_plugin_params>);

// SAFETY: This type is repr(C) and ABI-compatible with the matching extension type.
unsafe impl Extension for PluginParams {
    const IDENTIFIERS: &[&CStr] = &[CLAP_EXT_PARAMS];
    type ExtensionSide = PluginExtensionSide;

    #[inline]
    unsafe fn from_raw(raw: RawExtension<Self::ExtensionSide>) -> Self {
        // SAFETY: the guarantee that this pointer is of the correct type is upheld by the caller.
        Self(unsafe { raw.cast() })
    }
}

#[derive(Copy, Clone)]
#[allow(dead_code)]
pub struct HostParams(RawExtension<HostExtensionSide, clap_host_params>);

// SAFETY: This type is repr(C) and ABI-compatible with the matching extension type.
unsafe impl Extension for HostParams {
    const IDENTIFIERS: &[&CStr] = &[CLAP_EXT_PARAMS];
    type ExtensionSide = HostExtensionSide;

    #[inline]
    unsafe fn from_raw(raw: RawExtension<Self::ExtensionSide>) -> Self {
        // SAFETY: the guarantee that this pointer is of the correct type is upheld by the caller.
        Self(unsafe { raw.cast() })
    }
}
/// Information about a parameter.
pub struct ParamInfo<'a> {
    /// A stable identifier for the parameter, which must never change.
    pub id: ClapId,
    /// Flags providing more information about the parameter.
    pub flags: ParamInfoFlags,
    /// An opaque pointer that can be used by the plugin to quickly access the parameter's data.
    ///
    /// This value is optional and set by the plugin. Its purpose is to provide fast access to the
    /// plugin parameter object by caching its pointer.
    ///
    /// The cookie is invalidated by a call to `clap_host_params.rescan(CLAP_PARAM_RESCAN_ALL)` or
    /// when the plugin is destroyed.
    pub cookie: Cookie,
    /// The display name of the parameter, e.g. "Volume".
    pub name: &'a [u8],
    /// The module path of the parameter, e.g. "Oscillators/Wavetable 1".
    /// The host can use `/` as a separator to show a tree-like structure.
    pub module: &'a [u8],
    /// The minimum plain value of the parameter.
    pub min_value: f64,
    /// The maximum plain value of the parameter.
    pub max_value: f64,
    /// The default plain value of the parameter.
    pub default_value: f64,
}

impl<'a> ParamInfo<'a> {
    pub fn from_raw(raw: &'a clap_param_info) -> Option<Self> {
        Some(Self {
            id: ClapId::from_raw(raw.id)?,
            flags: ParamInfoFlags::from_bits_truncate(raw.flags),
            cookie: Cookie::from_raw(raw.cookie),
            name: crate::utils::data_from_array_buf(&raw.name),
            module: crate::utils::data_from_array_buf(&raw.module),
            min_value: raw.min_value,
            max_value: raw.max_value,
            default_value: raw.default_value,
        })
    }

    pub fn diff_for_rescan(&self, other: &ParamInfo) -> ParamRescanFlags {
        #[inline]
        fn flags_differ(
            a: ParamInfoFlags,
            b: ParamInfoFlags,
            flags_to_check: ParamInfoFlags,
        ) -> bool {
            a.intersection(flags_to_check) != b.intersection(flags_to_check)
        }

        let mut flags = ParamRescanFlags::empty();

        if self.name != other.name
            || self.module != other.module
            || flags_differ(
                self.flags,
                other.flags,
                ParamInfoFlags::FLAGS_REQUIRING_INFO_RESCAN,
            )
        {
            flags |= ParamRescanFlags::INFO;
        }

        if self.min_value != other.min_value
            || self.max_value != other.max_value
            || self.cookie != other.cookie
            || flags_differ(
                self.flags,
                other.flags,
                ParamInfoFlags::FLAGS_REQUIRING_FULL_RESCAN,
            )
        {
            flags |= ParamRescanFlags::ALL
        }

        flags
    }
}

#[cfg(feature = "clack-host")]
mod host;
#[cfg(feature = "clack-host")]
pub use host::*;

#[cfg(feature = "clack-plugin")]
mod plugin;
#[cfg(feature = "clack-plugin")]
pub use plugin::*;<|MERGE_RESOLUTION|>--- conflicted
+++ resolved
@@ -104,15 +104,9 @@
         /// Any change to this parameter will affect the plugin's output and requires it to be
         /// processed via `process()` if the plugin is active.
         const REQUIRES_PROCESS = CLAP_PARAM_REQUIRES_PROCESS;
-<<<<<<< HEAD
-        // NOTE: From the CLAP requirements: if CLAP_PARAM_IS_ENUM is set, then CLAP_PARAM_IS_STEPPED must
-        // *also* be set, so just encode them together.
-        const IS_ENUM = CLAP_PARAM_IS_ENUM | CLAP_PARAM_IS_STEPPED;
-=======
 
         /// This parameter represents an enumeration of discrete values.
         const IS_ENUM = CLAP_PARAM_IS_ENUM;
->>>>>>> ab7b71bb
     }
 }
 
